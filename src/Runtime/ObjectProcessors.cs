using System;
using System.Collections.Generic;
using System.Linq;
using System.Security.Cryptography.X509Certificates;
using System.Threading;
using System.Threading.Channels;
using System.Threading.Tasks;
using Microsoft.Extensions.Logging;
using Sharphound.Client;
using SharpHoundCommonLib;
using SharpHoundCommonLib.DirectoryObjects;
using SharpHoundCommonLib.Enums;
using SharpHoundCommonLib.OutputTypes;
using SharpHoundCommonLib.Processors;
using Container = SharpHoundCommonLib.OutputTypes.Container;
using Group = SharpHoundCommonLib.OutputTypes.Group;
using Label = SharpHoundCommonLib.Enums.Label;

namespace Sharphound.Runtime {
    public class ObjectProcessors {
        private const string StatusSuccess = "Success";
        private readonly ACLProcessor _aclProcessor;
        private readonly CertAbuseProcessor _certAbuseProcessor;
        private readonly CancellationToken _cancellationToken;
        private readonly ComputerAvailability _computerAvailability;
        private readonly ComputerSessionProcessor _computerSessionProcessor;
        private readonly ContainerProcessor _containerProcessor;
        private readonly IContext _context;
        private readonly DCRegistryProcessor _dCRegistryProcessor;
        private readonly DomainTrustProcessor _domainTrustProcessor;
        private readonly GroupProcessor _groupProcessor;
        private readonly LdapPropertyProcessor _ldapPropertyProcessor;
        private readonly GPOLocalGroupProcessor _gpoLocalGroupProcessor;
        private readonly UserRightsAssignmentProcessor _userRightsAssignmentProcessor;
        private readonly LocalGroupProcessor _localGroupProcessor;
        private readonly ILogger _log;
        private readonly CollectionMethod _methods;
        private readonly SPNProcessors _spnProcessor;

        public ObjectProcessors(IContext context, ILogger log) {
            _context = context;
            _aclProcessor = new ACLProcessor(context.LDAPUtils);
            _spnProcessor = new SPNProcessors(context.LDAPUtils);
            _ldapPropertyProcessor = new LdapPropertyProcessor(context.LDAPUtils);
            _domainTrustProcessor = new DomainTrustProcessor(context.LDAPUtils);
            _computerAvailability = new ComputerAvailability(context.PortScanTimeout,
                skipPortScan: context.Flags.SkipPortScan, skipPasswordCheck: context.Flags.SkipPasswordAgeCheck);
            _certAbuseProcessor = new CertAbuseProcessor(context.LDAPUtils);
            _dCRegistryProcessor = new DCRegistryProcessor(context.LDAPUtils);
            _computerSessionProcessor = new ComputerSessionProcessor(context.LDAPUtils,
                doLocalAdminSessionEnum: context.Flags.DoLocalAdminSessionEnum,
                localAdminUsername: context.LocalAdminUsername, localAdminPassword: context.LocalAdminPassword);
            _groupProcessor = new GroupProcessor(context.LDAPUtils);
            _containerProcessor = new ContainerProcessor(context.LDAPUtils);
            _gpoLocalGroupProcessor = new GPOLocalGroupProcessor(context.LDAPUtils);
            _userRightsAssignmentProcessor = new UserRightsAssignmentProcessor(context.LDAPUtils);
            _localGroupProcessor = new LocalGroupProcessor(context.LDAPUtils);
            _methods = context.ResolvedCollectionMethods;
            _cancellationToken = context.CancellationTokenSource.Token;
            _log = log;
        }

        internal async Task<OutputBase> ProcessObject(IDirectoryObject entry,
            ResolvedSearchResult resolvedSearchResult, Channel<CSVComputerStatus> compStatusChannel) {
            switch (resolvedSearchResult.ObjectType) {
                case Label.User:
                    return await ProcessUserObject(entry, resolvedSearchResult);
                case Label.Computer:
                    return await ProcessComputerObject(entry, resolvedSearchResult, compStatusChannel);
                case Label.Group:
                    return await ProcessGroupObject(entry, resolvedSearchResult);
                case Label.GPO:
                    return await ProcessGPOObject(entry, resolvedSearchResult);
                case Label.Domain:
                    return await ProcessDomainObject(entry, resolvedSearchResult);
                case Label.OU:
                    return await ProcessOUObject(entry, resolvedSearchResult);
                case Label.Container:
                case Label.Configuration:
                    return await ProcessContainerObject(entry, resolvedSearchResult);
                case Label.RootCA:
                    return await ProcessRootCA(entry, resolvedSearchResult);
                case Label.AIACA:
                    return await ProcessAIACA(entry, resolvedSearchResult);
                case Label.EnterpriseCA:
                    return await ProcessEnterpriseCA(entry, resolvedSearchResult);
                case Label.NTAuthStore:
                    return await ProcessNTAuthStore(entry, resolvedSearchResult);
                case Label.CertTemplate:
                    return await ProcessCertTemplate(entry, resolvedSearchResult);
                case Label.IssuancePolicy:
                    return await ProcessIssuancePolicy(entry, resolvedSearchResult);
                case Label.Base:
                    return null;
                default:
                    throw new ArgumentOutOfRangeException();
            }
        }

        private static Dictionary<string, object> GetCommonProperties(IDirectoryObject entry,
            ResolvedSearchResult resolvedSearchResult) {
            var props = new Dictionary<string, object> {
                { "domain", resolvedSearchResult.Domain },
                { "name", resolvedSearchResult.DisplayName },
            };

            if (entry.TryGetDistinguishedName(out var distinguishedName)) {
                props.Add("distinguishedname", distinguishedName.ToUpper());
            }

            if (!string.IsNullOrWhiteSpace(resolvedSearchResult.DomainSid)) {
                props.Add("domainsid", resolvedSearchResult.DomainSid);
            }

            return props;
        }

        private async Task<User> ProcessUserObject(IDirectoryObject entry,
            ResolvedSearchResult resolvedSearchResult) {
            var ret = new User {
                ObjectIdentifier = resolvedSearchResult.ObjectId
            };

            ret.Properties = new Dictionary<string, object>(GetCommonProperties(entry, resolvedSearchResult));
            ret.Properties.Add("samaccountname", entry.GetProperty(LDAPProperties.SAMAccountName));
            if (entry.IsMSA()) ret.Properties.Add("msa", true);
            if (entry.IsGMSA()) ret.Properties.Add("gmsa", true);

            if ((_methods & CollectionMethod.ACL) != 0) {
                var aces = await _aclProcessor.ProcessACL(resolvedSearchResult, entry)
                    .ToArrayAsync(cancellationToken: _cancellationToken);
                var gmsa = entry.GetByteProperty(LDAPProperties.GroupMSAMembership);
                ret.Aces = aces.Concat(await _aclProcessor.ProcessGMSAReaders(gmsa, resolvedSearchResult.Domain)
                    .ToArrayAsync(cancellationToken: _cancellationToken)).ToArray();
                ret.IsACLProtected = _aclProcessor.IsACLProtected(entry);
                ret.Properties.Add("isaclprotected", ret.IsACLProtected);
            }

            if ((_methods & CollectionMethod.Group) != 0) {
                var pg = entry.GetProperty(LDAPProperties.PrimaryGroupID);
                ret.PrimaryGroupSID = GroupProcessor.GetPrimaryGroupInfo(pg, resolvedSearchResult.ObjectId);
            }

            if ((_methods & CollectionMethod.ObjectProps) != 0) {
                var userProps = await _ldapPropertyProcessor.ReadUserProperties(entry, resolvedSearchResult);
                ret.Properties = ContextUtils.Merge(ret.Properties, userProps.Props);
                if (_context.Flags.CollectAllProperties) {
                    ret.Properties = ContextUtils.Merge(_ldapPropertyProcessor.ParseAllProperties(entry),
                        ret.Properties);
                }

                ret.HasSIDHistory = userProps.SidHistory;
                ret.AllowedToDelegate = userProps.AllowedToDelegate;
            }

            if ((_methods & CollectionMethod.SPNTargets) != 0) {
                ret.SPNTargets = await _spnProcessor.ReadSPNTargets(resolvedSearchResult, entry)
                    .ToArrayAsync(cancellationToken: _cancellationToken);
            }

            if ((_methods & CollectionMethod.Container) != 0) {
                if (entry.TryGetDistinguishedName(out var dn) &&
                    await _containerProcessor.GetContainingObject(dn) is (true, var container)) {
                    ret.ContainedBy = container;
                }
            }

            return ret;
        }

        private async Task<Computer> ProcessComputerObject(IDirectoryObject entry,
            ResolvedSearchResult resolvedSearchResult, Channel<CSVComputerStatus> compStatusChannel) {
            var ret = new Computer {
                ObjectIdentifier = resolvedSearchResult.ObjectId
            };

            ret.Properties = new Dictionary<string, object>(GetCommonProperties(entry, resolvedSearchResult));
            ret.Properties.Add("samaccountname", entry.GetProperty(LDAPProperties.SAMAccountName));

            var hasLaps = entry.HasLAPS();
            ret.Properties.Add("haslaps", hasLaps);
            ret.IsDC = resolvedSearchResult.IsDomainController;
            ret.DomainSID = resolvedSearchResult.DomainSid;

            if ((_methods & CollectionMethod.ACL) != 0) {
                ret.Aces = await _aclProcessor.ProcessACL(resolvedSearchResult, entry).ToArrayAsync(_cancellationToken);
                ret.IsACLProtected = _aclProcessor.IsACLProtected(entry);
                ret.Properties.Add("isaclprotected", ret.IsACLProtected);
            }

            if ((_methods & CollectionMethod.Group) != 0) {
                var pg = entry.GetProperty(LDAPProperties.PrimaryGroupID);
                ret.PrimaryGroupSID = GroupProcessor.GetPrimaryGroupInfo(pg, resolvedSearchResult.ObjectId);
            }

            if ((_methods & CollectionMethod.ObjectProps) != 0) {
                var computerProps = await _ldapPropertyProcessor.ReadComputerProperties(entry, resolvedSearchResult);
                ret.Properties = ContextUtils.Merge(ret.Properties, computerProps.Props);
                if (_context.Flags.CollectAllProperties) {
                    ret.Properties = ContextUtils.Merge(_ldapPropertyProcessor.ParseAllProperties(entry),
                        ret.Properties);
                }

                ret.AllowedToDelegate = computerProps.AllowedToDelegate;
                ret.AllowedToAct = computerProps.AllowedToAct;
                ret.HasSIDHistory = computerProps.SidHistory;
                ret.DumpSMSAPassword = computerProps.DumpSMSAPassword;
            }

            if ((_methods & CollectionMethod.Container) != 0) {
                if (entry.TryGetDistinguishedName(out var dn) &&
                    await _containerProcessor.GetContainingObject(dn) is (true, var container)) {
                    ret.ContainedBy = container;
                }
            }

            if (!_methods.IsComputerCollectionSet())
                return ret;

            var apiName = _context.RealDNSName != null
                ? entry.GetDNSName(_context.RealDNSName)
                : resolvedSearchResult.DisplayName;

            var availability = await _computerAvailability.IsComputerAvailable(resolvedSearchResult, entry);

            if (!availability.Connectable) {
                await compStatusChannel.Writer.WriteAsync(availability.GetCSVStatus(resolvedSearchResult.DisplayName),
                    _cancellationToken);
                ret.Status = availability;
                return ret;
            }

            // DCRegistry
            if (resolvedSearchResult.IsDomainController &
                (_methods & CollectionMethod.DCRegistry) != 0) {
                DCRegistryData dCRegistryData = new() {
                    CertificateMappingMethods = _dCRegistryProcessor.GetCertificateMappingMethods(apiName),
                    StrongCertificateBindingEnforcement =
                        _dCRegistryProcessor.GetStrongCertificateBindingEnforcement(apiName)
                };

                ret.DCRegistryData = dCRegistryData;
            }

            var samAccountName = entry.GetProperty(LDAPProperties.SAMAccountName)?.TrimEnd('$');

            if ((_methods & CollectionMethod.Session) != 0) {
                await _context.DoDelay();
                var sessionResult = await _computerSessionProcessor.ReadUserSessions(apiName,
                    resolvedSearchResult.ObjectId, resolvedSearchResult.Domain);
                ret.Sessions = sessionResult;
                if (_context.Flags.DumpComputerStatus)
                    await compStatusChannel.Writer.WriteAsync(new CSVComputerStatus {
                        Status = sessionResult.Collected ? StatusSuccess : sessionResult.FailureReason,
                        Task = "NetSessionEnum",
                        ComputerName = resolvedSearchResult.DisplayName
                    }, _cancellationToken);
            }

            if ((_methods & CollectionMethod.LoggedOn) != 0) {
                await _context.DoDelay();
                var privSessionResult = await _computerSessionProcessor.ReadUserSessionsPrivileged(
                    resolvedSearchResult.DisplayName, samAccountName,
                    resolvedSearchResult.ObjectId);
                ret.PrivilegedSessions = privSessionResult;

                if (_context.Flags.DumpComputerStatus)
                    await compStatusChannel.Writer.WriteAsync(new CSVComputerStatus {
                        Status = privSessionResult.Collected ? StatusSuccess : privSessionResult.FailureReason,
                        Task = "NetWkstaUserEnum",
                        ComputerName = resolvedSearchResult.DisplayName
                    }, _cancellationToken);

                if (!_context.Flags.NoRegistryLoggedOn) {
                    await _context.DoDelay();
                    var registrySessionResult = await _computerSessionProcessor.ReadUserSessionsRegistry(apiName,
                        resolvedSearchResult.Domain, resolvedSearchResult.ObjectId);
                    ret.RegistrySessions = registrySessionResult;
                    if (_context.Flags.DumpComputerStatus)
                        await compStatusChannel.Writer.WriteAsync(new CSVComputerStatus {
                            Status = privSessionResult.Collected ? StatusSuccess : privSessionResult.FailureReason,
                            Task = "RegistrySessions",
                            ComputerName = resolvedSearchResult.DisplayName
                        }, _cancellationToken);
                }
            }

            if ((_methods & CollectionMethod.UserRights) != 0) {
                await _context.DoDelay();
                var userRights = _userRightsAssignmentProcessor.GetUserRightsAssignments(
                    resolvedSearchResult.DisplayName, resolvedSearchResult.ObjectId,
                    resolvedSearchResult.Domain, resolvedSearchResult.IsDomainController);
                ret.UserRights = await userRights.ToArrayAsync();
            }

            if (!_methods.IsLocalGroupCollectionSet())
                return ret;

            await _context.DoDelay();
            var localGroups = _localGroupProcessor.GetLocalGroups(resolvedSearchResult.DisplayName,
                resolvedSearchResult.ObjectId, resolvedSearchResult.Domain,
                resolvedSearchResult.IsDomainController);
            ret.LocalGroups = await localGroups.ToArrayAsync();

            return ret;
        }

        private async Task<Group> ProcessGroupObject(IDirectoryObject entry,
            ResolvedSearchResult resolvedSearchResult) {
            var ret = new Group {
                ObjectIdentifier = resolvedSearchResult.ObjectId
            };

            ret.Properties = new Dictionary<string, object>(GetCommonProperties(entry, resolvedSearchResult));
            ret.Properties.Add("samaccountname", entry.GetProperty(LDAPProperties.SAMAccountName));

            if ((_methods & CollectionMethod.ACL) != 0) {
                ret.Aces = await _aclProcessor.ProcessACL(resolvedSearchResult, entry).ToArrayAsync();
                ret.IsACLProtected = _aclProcessor.IsACLProtected(entry);
                ret.Properties.Add("isaclprotected", ret.IsACLProtected);
            }

            if ((_methods & CollectionMethod.Group) != 0)
                ret.Members = await _groupProcessor
                    .ReadGroupMembers(resolvedSearchResult, entry)
                    .ToArrayAsync();

            if ((_methods & CollectionMethod.ObjectProps) != 0) {
                var groupProps = LdapPropertyProcessor.ReadGroupProperties(entry);
                ret.Properties = ContextUtils.Merge(ret.Properties, groupProps);
                if (_context.Flags.CollectAllProperties) {
                    ret.Properties = ContextUtils.Merge(_ldapPropertyProcessor.ParseAllProperties(entry),
                        ret.Properties);
                }
            }

            if ((_methods & CollectionMethod.Container) != 0) {
                if (entry.TryGetDistinguishedName(out var dn) &&
                    await _containerProcessor.GetContainingObject(dn) is (true, var container)) {
                    ret.ContainedBy = container;
                }
            }

            return ret;
        }

        private async Task<Domain> ProcessDomainObject(IDirectoryObject entry,
            ResolvedSearchResult resolvedSearchResult) {
            var ret = new Domain {
                ObjectIdentifier = resolvedSearchResult.ObjectId
            };
            
            if (await _context.LDAPUtils.GetForest(resolvedSearchResult.DisplayName) is (true, var forest) && await _context.LDAPUtils.GetDomainSidFromDomainName(forest) is (true, var forestSid)) {
                ret.ForestRootIdentifier = forestSid;
            }

            ret.Properties = new Dictionary<string, object>(GetCommonProperties(entry, resolvedSearchResult));

            if ((_methods & CollectionMethod.ACL) != 0) {
                ret.Aces = await _aclProcessor.ProcessACL(resolvedSearchResult, entry).ToArrayAsync();
                ret.IsACLProtected = _aclProcessor.IsACLProtected(entry);
                ret.Properties.Add("isaclprotected", ret.IsACLProtected);
                ret.InheritanceHashes = _aclProcessor.GetInheritedAceHashes(entry, resolvedSearchResult).ToArray();
            }

            if ((_methods & CollectionMethod.Trusts) != 0)
                ret.Trusts = await _domainTrustProcessor.EnumerateDomainTrusts(resolvedSearchResult.Domain)
                    .ToArrayAsync();

<<<<<<< HEAD
            if ((_methods & ResolvedCollectionMethod.ObjectProps) != 0)
            {
                ret.Properties = ContextUtils.Merge(ret.Properties, _ldapPropertyProcessor.ReadDomainProperties(entry));
                if (_context.Flags.CollectAllProperties)
                {
=======
            if ((_methods & CollectionMethod.ObjectProps) != 0) {
                ret.Properties = ContextUtils.Merge(ret.Properties, LdapPropertyProcessor.ReadDomainProperties(entry));
                if (_context.Flags.CollectAllProperties) {
>>>>>>> 0bf98fd8
                    ret.Properties = ContextUtils.Merge(_ldapPropertyProcessor.ParseAllProperties(entry),
                        ret.Properties);
                }
            }

            if ((_methods & CollectionMethod.Container) != 0) {
                ret.Links = await _containerProcessor.ReadContainerGPLinks(resolvedSearchResult, entry).ToArrayAsync();
            }

            if ((_methods & CollectionMethod.GPOLocalGroup) != 0) {
                ret.GPOChanges = await _gpoLocalGroupProcessor.ReadGPOLocalGroups(entry);
            }

            return ret;
        }

        private async Task<GPO> ProcessGPOObject(IDirectoryObject entry,
            ResolvedSearchResult resolvedSearchResult) {
            var ret = new GPO {
                ObjectIdentifier = resolvedSearchResult.ObjectId
            };

            ret.Properties = new Dictionary<string, object>(GetCommonProperties(entry, resolvedSearchResult));

            if ((_methods & CollectionMethod.ACL) != 0) {
                ret.Aces = await _aclProcessor.ProcessACL(resolvedSearchResult, entry).ToArrayAsync();
                ret.IsACLProtected = _aclProcessor.IsACLProtected(entry);
                ret.Properties.Add("isaclprotected", ret.IsACLProtected);
            }

            if ((_methods & CollectionMethod.ObjectProps) != 0) {
                ret.Properties = ContextUtils.Merge(ret.Properties, LdapPropertyProcessor.ReadGPOProperties(entry));
                if (_context.Flags.CollectAllProperties) {
                    ret.Properties = ContextUtils.Merge(_ldapPropertyProcessor.ParseAllProperties(entry),
                        ret.Properties);
                }
            }

            return ret;
        }

        private async Task<OU> ProcessOUObject(IDirectoryObject entry,
            ResolvedSearchResult resolvedSearchResult) {
            var ret = new OU {
                ObjectIdentifier = resolvedSearchResult.ObjectId
            };

            ret.Properties = new Dictionary<string, object>(GetCommonProperties(entry, resolvedSearchResult));

            if ((_methods & CollectionMethod.ACL) != 0) {
                ret.Aces = await _aclProcessor.ProcessACL(resolvedSearchResult, entry).ToArrayAsync();
                ret.IsACLProtected = _aclProcessor.IsACLProtected(entry);
                ret.Properties.Add("isaclprotected", ret.IsACLProtected);
                ret.InheritanceHashes = _aclProcessor.GetInheritedAceHashes(entry, resolvedSearchResult).ToArray();
            }

            if ((_methods & CollectionMethod.ObjectProps) != 0) {
                ret.Properties = ContextUtils.Merge(ret.Properties, LdapPropertyProcessor.ReadOUProperties(entry));
                if (_context.Flags.CollectAllProperties) {
                    ret.Properties = ContextUtils.Merge(_ldapPropertyProcessor.ParseAllProperties(entry),
                        ret.Properties);
                }
            }

            if ((_methods & CollectionMethod.Container) != 0) {
                if (await _containerProcessor.GetContainingObject(entry) is (true, var container)) {
                    ret.ContainedBy = container;
                }

                ret.Properties.Add("blocksinheritance",
                    ContainerProcessor.ReadBlocksInheritance(entry.GetProperty(LDAPProperties.GroupPolicyOptions)));
                ret.Links = await _containerProcessor.ReadContainerGPLinks(resolvedSearchResult, entry).ToArrayAsync();
            }

            if ((_methods & CollectionMethod.GPOLocalGroup) != 0) {
                ret.GPOChanges = await _gpoLocalGroupProcessor.ReadGPOLocalGroups(entry);
            }


            return ret;
        }

        private async Task<Container> ProcessContainerObject(IDirectoryObject entry,
            ResolvedSearchResult resolvedSearchResult) {
            var ret = new Container {
                ObjectIdentifier = resolvedSearchResult.ObjectId
            };

            ret.Properties = new Dictionary<string, object>(GetCommonProperties(entry, resolvedSearchResult));

            if ((_methods & CollectionMethod.Container) != 0 || (_methods & CollectionMethod.CertServices) != 0)
                if (await _containerProcessor.GetContainingObject(entry) is (true, var container)) {
                    ret.ContainedBy = container;
                }

            if ((_methods & CollectionMethod.ACL) != 0 || (_methods & CollectionMethod.CertServices) != 0) {
                ret.Aces = await _aclProcessor.ProcessACL(resolvedSearchResult, entry)
                    .ToArrayAsync();
                ret.IsACLProtected = _aclProcessor.IsACLProtected(entry);
                ret.Properties.Add("isaclprotected", ret.IsACLProtected);
                ret.InheritanceHashes = _aclProcessor.GetInheritedAceHashes(entry, resolvedSearchResult).ToArray();
            }

            if ((_methods & CollectionMethod.ObjectProps) != 0 || (_methods & CollectionMethod.CertServices) != 0) {
                ret.Properties =
                    ContextUtils.Merge(LdapPropertyProcessor.ReadContainerProperties(entry), ret.Properties);
                if (_context.Flags.CollectAllProperties) {
                    ret.Properties = ContextUtils.Merge(_ldapPropertyProcessor.ParseAllProperties(entry),
                        ret.Properties);
                }
            }


            return ret;
        }

        private async Task<RootCA> ProcessRootCA(IDirectoryObject entry, ResolvedSearchResult resolvedSearchResult) {
            var ret = new RootCA {
                ObjectIdentifier = resolvedSearchResult.ObjectId,
                DomainSID = resolvedSearchResult.DomainSid
            };

            ret.Properties = new Dictionary<string, object>(GetCommonProperties(entry, resolvedSearchResult));


            if ((_methods & CollectionMethod.ACL) != 0 || (_methods & CollectionMethod.CertServices) != 0) {
                ret.Aces = await _aclProcessor.ProcessACL(resolvedSearchResult, entry).ToArrayAsync();
                ret.IsACLProtected = _aclProcessor.IsACLProtected(entry);
                ret.Properties.Add("isaclprotected", ret.IsACLProtected);
            }

            if ((_methods & CollectionMethod.ObjectProps) != 0 || (_methods & CollectionMethod.CertServices) != 0) {
                var props = LdapPropertyProcessor.ReadRootCAProperties(entry);
                ret.Properties.Merge(props);
            }

            if ((_methods & CollectionMethod.Container) != 0 || (_methods & CollectionMethod.CertServices) != 0) {
                if (await _containerProcessor.GetContainingObject(entry) is (true, var container)) {
                    ret.ContainedBy = container;
                }
            }

            return ret;
        }

        private async Task<AIACA> ProcessAIACA(IDirectoryObject entry, ResolvedSearchResult resolvedSearchResult) {
            var ret = new AIACA {
                ObjectIdentifier = resolvedSearchResult.ObjectId
            };

            ret.Properties = new Dictionary<string, object>(GetCommonProperties(entry, resolvedSearchResult));

            if ((_methods & CollectionMethod.ACL) != 0 || (_methods & CollectionMethod.CertServices) != 0) {
                ret.Aces = await _aclProcessor.ProcessACL(resolvedSearchResult, entry).ToArrayAsync();
                ret.IsACLProtected = _aclProcessor.IsACLProtected(entry);
                ret.Properties.Add("isaclprotected", ret.IsACLProtected);
            }

            if ((_methods & CollectionMethod.ObjectProps) != 0 || (_methods & CollectionMethod.CertServices) != 0) {
                var props = LdapPropertyProcessor.ReadAIACAProperties(entry);
                ret.Properties.Merge(props);
            }

            if ((_methods & CollectionMethod.Container) != 0 || (_methods & CollectionMethod.CertServices) != 0) {
                if (await _containerProcessor.GetContainingObject(entry) is (true, var container)) {
                    ret.ContainedBy = container;
                }
            }

            return ret;
        }

        private async Task<EnterpriseCA> ProcessEnterpriseCA(IDirectoryObject entry,
            ResolvedSearchResult resolvedSearchResult) {
            var ret = new EnterpriseCA {
                ObjectIdentifier = resolvedSearchResult.ObjectId,
            };

            ret.Properties = new Dictionary<string, object>(GetCommonProperties(entry, resolvedSearchResult));

            if ((_methods & CollectionMethod.ACL) != 0 || (_methods & CollectionMethod.CertServices) != 0) {
                ret.Aces = await _aclProcessor.ProcessACL(resolvedSearchResult, entry).ToArrayAsync();
                ret.IsACLProtected = _aclProcessor.IsACLProtected(entry);
                ret.Properties.Add("isaclprotected", ret.IsACLProtected);
            }

            if ((_methods & CollectionMethod.ObjectProps) != 0 || (_methods & CollectionMethod.CertServices) != 0) {
                var props = LdapPropertyProcessor.ReadEnterpriseCAProperties(entry);
                ret.Properties.Merge(props);

                // Enabled cert templates
                if (entry.TryGetArrayProperty(LDAPProperties.CertificateTemplates, out var rawTemplates)) {
                    var (resolvedTemplates, unresolvedTemplates) = await _certAbuseProcessor.ProcessCertTemplates(
                        rawTemplates, resolvedSearchResult.Domain);
                    ret.EnabledCertTemplates = resolvedTemplates.ToArray();
                    ret.Properties.Add("unresolvedpublishedtemplates", unresolvedTemplates.ToArray());
                }
            }

            if ((_methods & CollectionMethod.Container) != 0 || (_methods & CollectionMethod.CertServices) != 0) {
                if (await _containerProcessor.GetContainingObject(entry) is (true, var container)) {
                    ret.ContainedBy = container;
                }
            }

            if ((_methods & CollectionMethod.CARegistry) != 0) {
                // Collect properties from CA server registry
                var cASecurityCollected = false;
                var enrollmentAgentRestrictionsCollected = false;
                var isUserSpecifiesSanEnabledCollected = false;
                var roleSeparationEnabledCollected = false;
                var caName = entry.GetProperty(LDAPProperties.Name);
                var dnsHostName = entry.GetProperty(LDAPProperties.DNSHostName);
                if (caName != null && dnsHostName != null) {
                    if (await _context.LDAPUtils.ResolveHostToSid(dnsHostName, resolvedSearchResult.DomainSid) is
                            (true, var sid) && sid.StartsWith("S-1-")) {
                        ret.HostingComputer = sid;
                    } else {
                        _log.LogWarning("CA {Name} host ({Dns}) could not be resolved to a SID.", caName, dnsHostName);
                    }

                    CARegistryData cARegistryData = new() {
                        IsUserSpecifiesSanEnabled = _certAbuseProcessor.IsUserSpecifiesSanEnabled(dnsHostName, caName),
                        EnrollmentAgentRestrictions = await _certAbuseProcessor.ProcessEAPermissions(caName,
                            resolvedSearchResult.Domain, dnsHostName, ret.HostingComputer),
                        RoleSeparationEnabled = _certAbuseProcessor.RoleSeparationEnabled(dnsHostName, caName),

                        // The CASecurity exist in the AD object DACL and in registry of the CA server. We prefer to use the values from registry as they are the ground truth.
                        // If changes are made on the CA server, registry and the AD object is updated. If changes are made directly on the AD object, the CA server registry is not updated.
                        CASecurity = await _certAbuseProcessor.ProcessRegistryEnrollmentPermissions(caName,
                            resolvedSearchResult.Domain, dnsHostName, ret.HostingComputer)
                    };

                    cASecurityCollected = cARegistryData.CASecurity.Collected;
                    enrollmentAgentRestrictionsCollected = cARegistryData.EnrollmentAgentRestrictions.Collected;
                    isUserSpecifiesSanEnabledCollected = cARegistryData.IsUserSpecifiesSanEnabled.Collected;
                    roleSeparationEnabledCollected = cARegistryData.RoleSeparationEnabled.Collected;
                    ret.CARegistryData = cARegistryData;
                }

                ret.Properties.Add("casecuritycollected", cASecurityCollected);
                ret.Properties.Add("enrollmentagentrestrictionscollected", enrollmentAgentRestrictionsCollected);
                ret.Properties.Add("isuserspecifiessanenabledcollected", isUserSpecifiesSanEnabledCollected);
                ret.Properties.Add("roleseparationenabledcollected", roleSeparationEnabledCollected);
            }

            return ret;
        }

        private async Task<NTAuthStore> ProcessNTAuthStore(IDirectoryObject entry,
            ResolvedSearchResult resolvedSearchResult) {
            var ret = new NTAuthStore {
                ObjectIdentifier = resolvedSearchResult.ObjectId,
                DomainSID = resolvedSearchResult.DomainSid
            };

            ret.Properties = new Dictionary<string, object>(GetCommonProperties(entry, resolvedSearchResult));

            if ((_methods & CollectionMethod.ACL) != 0 || (_methods & CollectionMethod.CertServices) != 0) {
                ret.Aces = await _aclProcessor.ProcessACL(resolvedSearchResult, entry).ToArrayAsync();
                ret.IsACLProtected = _aclProcessor.IsACLProtected(entry);
                ret.Properties.Add("isaclprotected", ret.IsACLProtected);
            }

            if ((_methods & CollectionMethod.ObjectProps) != 0 || (_methods & CollectionMethod.CertServices) != 0) {
                var props = LdapPropertyProcessor.ReadNTAuthStoreProperties(entry);

                if (entry.TryGetByteArrayProperty(LDAPProperties.CACertificate, out var rawCertificates)) {
                    var certificates = from rawCertificate in rawCertificates
                        select new X509Certificate2(rawCertificate).Thumbprint;
                    ret.Properties.Add("certthumbprints", certificates.ToArray());
                }

                ret.Properties.Merge(props);
            }

            if ((_methods & CollectionMethod.Container) != 0 || (_methods & CollectionMethod.CertServices) != 0) {
                if (await _containerProcessor.GetContainingObject(entry) is (true, var container)) {
                    ret.ContainedBy = container;
                }
            }

            return ret;
        }

        private async Task<CertTemplate> ProcessCertTemplate(IDirectoryObject entry,
            ResolvedSearchResult resolvedSearchResult) {
            var ret = new CertTemplate {
                ObjectIdentifier = resolvedSearchResult.ObjectId
            };

            ret.Properties = new Dictionary<string, object>(GetCommonProperties(entry, resolvedSearchResult));

            if ((_methods & CollectionMethod.ACL) != 0 || (_methods & CollectionMethod.CertServices) != 0) {
                ret.Aces = await _aclProcessor.ProcessACL(resolvedSearchResult, entry).ToArrayAsync();
                ret.IsACLProtected = _aclProcessor.IsACLProtected(entry);
                ret.Properties.Add("isaclprotected", ret.IsACLProtected);
            }

            if ((_methods & CollectionMethod.ObjectProps) != 0 || (_methods & CollectionMethod.CertServices) != 0) {
                var certTemplatesProps = LdapPropertyProcessor.ReadCertTemplateProperties(entry);
                ret.Properties.Merge(certTemplatesProps);
            }

            if ((_methods & CollectionMethod.Container) != 0 || (_methods & CollectionMethod.CertServices) != 0) {
                if (await _containerProcessor.GetContainingObject(entry) is (true, var container)) {
                    ret.ContainedBy = container;
                }
            }

            return ret;
        }

        private async Task<IssuancePolicy> ProcessIssuancePolicy(IDirectoryObject entry,
            ResolvedSearchResult resolvedSearchResult) {
            var ret = new IssuancePolicy {
                ObjectIdentifier = resolvedSearchResult.ObjectId
            };

            ret.Properties = new Dictionary<string, object>(GetCommonProperties(entry, resolvedSearchResult));

            if ((_methods & CollectionMethod.ACL) != 0 || (_methods & CollectionMethod.CertServices) != 0) {
                ret.Aces = await _aclProcessor.ProcessACL(resolvedSearchResult, entry).ToArrayAsync();
                ret.IsACLProtected = _aclProcessor.IsACLProtected(entry);
                ret.Properties.Add("isaclprotected", ret.IsACLProtected);
            }

            if ((_methods & CollectionMethod.ObjectProps) != 0 || (_methods & CollectionMethod.CertServices) != 0) {
                var issuancePolicyProps = await _ldapPropertyProcessor.ReadIssuancePolicyProperties(entry);
                ret.Properties.Merge(issuancePolicyProps.Props);
                ret.GroupLink = issuancePolicyProps.GroupLink;
            }

            if ((_methods & CollectionMethod.Container) != 0 || (_methods & CollectionMethod.CertServices) != 0) {
                if (await _containerProcessor.GetContainingObject(entry) is (true, var container)) {
                    ret.ContainedBy = container;
                }
            }

            return ret;
        }
    }
}<|MERGE_RESOLUTION|>--- conflicted
+++ resolved
@@ -367,17 +367,9 @@
                 ret.Trusts = await _domainTrustProcessor.EnumerateDomainTrusts(resolvedSearchResult.Domain)
                     .ToArrayAsync();
 
-<<<<<<< HEAD
-            if ((_methods & ResolvedCollectionMethod.ObjectProps) != 0)
-            {
-                ret.Properties = ContextUtils.Merge(ret.Properties, _ldapPropertyProcessor.ReadDomainProperties(entry));
-                if (_context.Flags.CollectAllProperties)
-                {
-=======
             if ((_methods & CollectionMethod.ObjectProps) != 0) {
-                ret.Properties = ContextUtils.Merge(ret.Properties, LdapPropertyProcessor.ReadDomainProperties(entry));
+                ret.Properties = ContextUtils.Merge(ret.Properties, await _ldapPropertyProcessor.ReadDomainProperties(entry, resolvedSearchResult.Domain));
                 if (_context.Flags.CollectAllProperties) {
->>>>>>> 0bf98fd8
                     ret.Properties = ContextUtils.Merge(_ldapPropertyProcessor.ParseAllProperties(entry),
                         ret.Properties);
                 }
