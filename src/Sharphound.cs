--- conflicted
+++ resolved
@@ -1,4 +1,4 @@
-﻿// ---------------------------------------------------- //
+// ---------------------------------------------------- //
 //    ______                 __ __                  __  //
 //   / __/ /  ___ ________  / // /_   __ _____  ___/ /  //
 //  _\ \/ _ \/ _ `/ __/ _ \/ _  / _ \/ // / _ \/ _  /   //
@@ -313,12 +313,11 @@
         public static async Task Main(string[] args)
         {
             var logger = new BasicLogger((int)LogLevel.Information);
-
+            
             try
             {
                 var parser = new Parser(with =>
                 {
-<<<<<<< HEAD
                     with.CaseInsensitiveEnumValues = true;
                     with.CaseSensitive = false;
                     with.HelpWriter = Console.Error;
@@ -328,34 +327,6 @@
                 await options.WithParsedAsync(async options =>
                 {
                     if (!options.ResolveCollectionMethods(logger, out var resolved, out var dconly)) return;
-=======
-                    Loop = options.Loop,
-                    DumpComputerStatus = options.TrackComputerCalls,
-                    NoRegistryLoggedOn = options.SkipRegistryLoggedOn,
-                    ExcludeDomainControllers = options.ExcludeDCs,
-                    SkipPortScan = options.SkipPortCheck,
-                    DisableKerberosSigning = options.DisableSigning,
-                    SecureLDAP = options.SecureLDAP,
-                    InvalidateCache = options.RebuildCache,
-                    NoZip = options.NoZip,
-                    NoOutput = false,
-                    Stealth = options.Stealth,
-                    RandomizeFilenames = options.RandomFileNames,
-                    MemCache = options.MemCache,
-                    CollectAllProperties = options.CollectAllProperties,
-                    DCOnly = dconly,
-                    PrettyPrint = options.PrettyPrint,
-                    SearchForest = options.SearchForest
-                };
-
-                var ldapOptions = new LDAPConfig
-                {
-                    Port = options.LDAPPort,
-                    DisableSigning = options.DisableSigning,
-                    SSL = options.SecureLDAP,
-                    AuthType = AuthType.Negotiate
-                };
->>>>>>> 6b356fc6
 
                     logger = new BasicLogger(options.Verbosity);
 
@@ -373,7 +344,7 @@
                         NoOutput = false,
                         Stealth = options.Stealth,
                         RandomizeFilenames = options.RandomFileNames,
-                        NoSaveCache = options.MemCache,
+                        MemCache = options.MemCache,
                         CollectAllProperties = options.CollectAllProperties,
                         DCOnly = dconly,
                         PrettyPrint = options.PrettyPrint,
@@ -384,7 +355,8 @@
                     {
                         Port = options.LDAPPort,
                         DisableSigning = options.DisableSigning,
-                        SSL = options.SecureLDAP
+                        SSL = options.SecureLDAP,
+                        AuthType = AuthType.Negotiate
                     };
 
                     if (options.DomainController != null) ldapOptions.Server = options.DomainController;
@@ -427,17 +399,17 @@
                     var cancellationTokenSource = new CancellationTokenSource();
                     context.CancellationTokenSource = cancellationTokenSource;
 
-                // Console.CancelKeyPress += delegate(object sender, ConsoleCancelEventArgs eventArgs)
-                // {
-                //     eventArgs.Cancel = true;
-                //     cancellationTokenSource.Cancel();
-                // };
-
-                // Create new chain links
-                Links<IContext> links = new SharpLinks();
-
-                // Run our chain
-                context = links.Initialize(context, ldapOptions);
+                    // Console.CancelKeyPress += delegate(object sender, ConsoleCancelEventArgs eventArgs)
+                    // {
+                    //     eventArgs.Cancel = true;
+                    //     cancellationTokenSource.Cancel();
+                    // };
+
+                    // Create new chain links
+                    Links<IContext> links = new SharpLinks();
+
+                    // Run our chain
+                    context = links.Initialize(context, ldapOptions);
                     if (context.Flags.IsFaulted)
                         return;
                     context = links.TestConnection(context);
@@ -455,8 +427,7 @@
                     context = await links.AwaitLoopCompletion(context);
                     context = links.SaveCacheFile(context);
                     links.Finish(context);
-                });
-            }
+            });
             catch (Exception ex)
             {
                 logger.LogError($"Error running SharpHound: {ex.Message}\n{ex.StackTrace}");
